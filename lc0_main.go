--- conflicted
+++ resolved
@@ -665,11 +665,8 @@
 	return path, err
 }
 
-<<<<<<< HEAD
-func removeAllExcept(dir string, sha string, keepTime string) (error) {
-=======
-func removeAllExcept(dir string, sha string) error {
->>>>>>> 8af225a9
+
+func removeAllExcept(dir string, sha string, keepTime string) error {
 	files, err := ioutil.ReadDir(dir)
 	if err != nil {
 		return err
@@ -762,13 +759,8 @@
 	log.Printf("serverParams: %s", serverParams)
 
 	if nextGame.Type == "match" {
-<<<<<<< HEAD
-		log.Println("Starting match")
+		log.Println("Getting networks for match")
 		networkPath, err := getNetwork(httpClient, nextGame.Sha, inf)
-=======
-		log.Println("Getting networks for match")
-		networkPath, err := getNetwork(httpClient, nextGame.Sha, false)
->>>>>>> 8af225a9
 		if err != nil {
 			return err
 		}
@@ -799,7 +791,7 @@
 		}
 		otherNetPath := ""
 		if nextGame.CandidateSha != "" {
-			otherNetPath, err = getNetwork(httpClient, nextGame.CandidateSha, false)
+			otherNetPath, err = getNetwork(httpClient, nextGame.CandidateSha, inf)
 			if err != nil {
 				return err
 			}
