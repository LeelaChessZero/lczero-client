--- conflicted
+++ resolved
@@ -884,10 +884,6 @@
 	return checkValidNetwork(dir, sha)
 }
 
-<<<<<<< HEAD
-func getBook(httpClient *http.Client, book_url string) (string, error) {
-	dir := makeCacheDir("books")
-=======
 func checkValidBook(path string, sha string) (string, error) {
 	// File already exists?
 	_, err := os.Stat(path)
@@ -913,9 +909,7 @@
 }
 
 func getBook(httpClient *http.Client, book_url string, sha string) (string, error) {
-	dir := "books"
-	os.MkdirAll(dir, os.ModePerm)
->>>>>>> c4649de6
+	dir := makeCacheDir("books")
 	u, err := url.Parse(book_url)
 	if err != nil {
 		log.Println("Unable to parse book URL")
@@ -991,11 +985,7 @@
 	log.Printf("serverParams: %s", serverParams)
 
 	if nextGame.BookUrl != "" {
-<<<<<<< HEAD
-		book, err := getBook(&http.Client{}, nextGame.BookUrl)
-=======
-		_, err := getBook(&http.Client{}, nextGame.BookUrl, nextGame.BookSha)
->>>>>>> c4649de6
+		book, err := getBook(&http.Client{}, nextGame.BookUrl, nextGame.BookSha)
 		if err != nil {
 			return err
 		}
